--- conflicted
+++ resolved
@@ -57,7 +57,6 @@
 # Roadmap
 | Version   | Milestone                   | Status (Planning, WIP, Stable) | Stable Goal |
 |-----------|-----------------------------|--------------------------------|-------------|
-<<<<<<< HEAD
 | **0**     | Start Project               | WIP                            |             |
 | **0.1**   | Lexer                       | Stable                         |             |
 | **0.2**   | Parser                      | Stable                         |             |
@@ -75,25 +74,6 @@
 | 0.6.3     | Operators                   | Planning                       |             |
 | 0.6.4     | Custom Operators            |                                |             |
 | 0.7       | Alg. Structs.               |                                | 2020-05-16  |
-=======
-| **0.0.0** | Start Project               | WIP                            |             |
-| **0.1.0** | Lexer                       | Stable                         |             |
-| **0.2.0** | Parser                      | Stable                         |             |
-| **0.3.0** | Bytecode Generator          | Stable                         |             |
-| **0.4.0** | VM                          | Stable                         | Met         |
-| **0.4.1** | Local Variables             | Stable                         |             |
-| **0.4.2** | Block Expressions           | Stable                         |             |
-| **0.5.0** | Unary Datatypes             | WIP                            | 2020-04-25  |
-| **0.5.1** | Nan Tagging                 | Stable                         |             |
-| 0.5.2     | Numbers                     | WIP                            |             |
-| 0.5.4     | Strings                     | WIP                            |             |
-| 0.5.3     | Operators                   | Planning                       |             |
-| 0.6.0     | Functions                   | Planning                       | 2020-05-02  |
-| 0.6.1     | Block Scope                 |                                |             |
-| 0.6.2     | Closures                    | Planning                       |             |
-| 0.6.3     | Custom Operators            |                                |             |
-| 0.7.0     | Alg. Structs.               |                                | 2020-05-09  |
->>>>>>> c80fe75c
 | 0.7.1     | Tuple                       |                                |             |
 | 0.7.2     | Union                       |                                |             |
 | 0.7.3     | Record                      |                                |             |
@@ -102,7 +82,6 @@
 | 0.7.6     | Types and Traits            |                                |             |
 | 0.8.0     | Fibers                      |                                | 2020-05-16  |
 | 0.8.1     | Error Handling              |                                |             |
-<<<<<<< HEAD
 | 0.9       | CLI                         |                                |             |
 | 0.10      | Standard Library            |                                |             |
 | 0.10.1    | FFI                         |                                |             |
@@ -112,11 +91,6 @@
 | 0.10.4    | Time                        |                                |             |
 | 0.10.5    | Networking                  |                                |             |
 | 0.11      | Clean up for Stable Release |                                |             |
-=======
-| 0.9.0     | CLI                         |                                |             |
-| 0.10.0    | Standard Library            |                                |             |
-| 0.11.0    | Clean up for Stable Release |                                |             |
->>>>>>> c80fe75c
 | 0.11.1    | Website                     |                                |             |
 | 1.0.0     | First Stable Release        |                                | 2020-06-09? |
 | 1.1.0     | Automated Tests             |                                |             |
