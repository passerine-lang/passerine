use crate::common::data::Data;
use crate::core::extract::binop;

// TODO: implement equality rather than just deriving PartialEq on Data.

// Rust hit it right on the nose with the difference between equality and partial equality
// TODO: equality vs partial equality in passerine?

/// Returns `true` if the `Data` are equal, false otherwise.
pub fn equal(data: Data) -> Result<Data, String> {
    let (left, right) = binop(data);
    return Ok(Data::Boolean(left == right));
}

<<<<<<< HEAD
pub fn greater_than(data: Data) -> Result<Data, String> {
    let (left, right) = binop(data);
=======
pub fn greater(data: Data) -> Result<Data, String> {
    let (left, right) = match binop(data) {
        (Data::Real(left), Data::Real(right)) => (left, right),
        _ => Err("Expected two numbers")?,
    };

>>>>>>> 4f411e48
    return Ok(Data::Boolean(left > right));
}<|MERGE_RESOLUTION|>--- conflicted
+++ resolved
@@ -12,16 +12,11 @@
     return Ok(Data::Boolean(left == right));
 }
 
-<<<<<<< HEAD
-pub fn greater_than(data: Data) -> Result<Data, String> {
-    let (left, right) = binop(data);
-=======
 pub fn greater(data: Data) -> Result<Data, String> {
     let (left, right) = match binop(data) {
         (Data::Real(left), Data::Real(right)) => (left, right),
         _ => Err("Expected two numbers")?,
     };
 
->>>>>>> 4f411e48
     return Ok(Data::Boolean(left > right));
 }